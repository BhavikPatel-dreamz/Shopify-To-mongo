import Product from '../models/Product.js';
import { transformWebhookProduct } from '../migrations/products/webhookTransform.js';
<<<<<<< HEAD
import { transformWebhookOrder } from '../migrations/order/transformOrder.js'
import OrderProductCount from '../models/OrderProductCount.js';
=======
import Order from '../models/Order.js';
>>>>>>> efbf0c30

/**
 * Handle product update webhook from Shopify
 */
export const handleProductUpdate = async (req, res) => {
  try {
    // Verify Shopify webhook
    const shopifyHmac = req.headers['x-shopify-hmac-sha256'];
    if (!shopifyHmac) {
      return res.status(401).json({ error: 'Missing Shopify HMAC header' });
    }

    // Get the raw product data from webhook
    const shopifyProduct = req.body;



    // Transform the product data
    const productData = transformWebhookProduct(shopifyProduct);

    // Update or create the product in database
    await Product.findOneAndUpdate(
      { shopifyId: productData.shopifyId },
      productData,
      {
        upsert: true,
        new: true,
        runValidators: true
      }
    );

    console.log(`Successfully updated product: ${productData.name}`);
    res.status(200).json({ success: true });

  } catch (error) {
    console.error('Webhook Error:', error);
    res.status(500).json({ error: 'Failed to process webhook' });
  }
};

<<<<<<< HEAD
export const handalOrderWebhook = async (req, res) => {
  try {
    const shopifyHmac = req.headers['x-shopify-hmac-sha256'];
    if (!shopifyHmac) {
      return res.status(401).json({ error: 'Missing Shopify HMAC header' });
    }

    // Get the raw product data from webhook
    const shopifyProduct = req.body;

    const orderData = transformWebhookOrder(shopifyProduct);

    for (const order of orderData) {
      await OrderProductCount.findOneAndUpdate(
        {
          order_id: order.order_id,
          product_id: order.product_id
        },
        order,
        {
          upsert: true,
          new: true,
          runValidators: true
        }
      )
    }
    console.log(`Successfully updated order`);
    return res.status(200).json({ success: true });

  } catch (error) {
    console.error('Webhook Error:', error);
    res.status(500).json({ error: 'Failed to process webhook' });
  }
}
=======
export const handleOrderUpdate = async (req, res) => {
    try {
        const orderData = req.body;
        
        // Extract line items from the order
        const lineItems = orderData.line_items || [];
        
        // Process each line item
        for (const item of lineItems) {
            // Check if order already exists
            const existingOrder = await Order.findOne({
                order_id: orderData.id,
                product_id: item.product_id.toString()
            });

            if (existingOrder) {
                // Update existing order
                existingOrder.quantity = item.quantity;
                existingOrder.orderNumber = orderData.order_number;
                existingOrder.updatedAt = new Date();
                await existingOrder.save();
            } else {
                // Create new order
                const order = new Order({
                    product_id: item.product_id.toString(),
                    order_id: orderData.id,
                    orderNumber: orderData.order_number,
                    quantity: item.quantity
                });
                
                await order.save();
            }
        }

        res.status(200).json({ message: 'Order data processed successfully' });
    } catch (error) {
        console.error('Error processing order update:', error);
        res.status(500).json({ error: 'Error processing order update' });
    }
}; 
>>>>>>> efbf0c30
<|MERGE_RESOLUTION|>--- conflicted
+++ resolved
@@ -1,11 +1,5 @@
 import Product from '../models/Product.js';
 import { transformWebhookProduct } from '../migrations/products/webhookTransform.js';
-<<<<<<< HEAD
-import { transformWebhookOrder } from '../migrations/order/transformOrder.js'
-import OrderProductCount from '../models/OrderProductCount.js';
-=======
-import Order from '../models/Order.js';
->>>>>>> efbf0c30
 
 /**
  * Handle product update webhook from Shopify
@@ -44,82 +38,4 @@
     console.error('Webhook Error:', error);
     res.status(500).json({ error: 'Failed to process webhook' });
   }
-};
-
-<<<<<<< HEAD
-export const handalOrderWebhook = async (req, res) => {
-  try {
-    const shopifyHmac = req.headers['x-shopify-hmac-sha256'];
-    if (!shopifyHmac) {
-      return res.status(401).json({ error: 'Missing Shopify HMAC header' });
-    }
-
-    // Get the raw product data from webhook
-    const shopifyProduct = req.body;
-
-    const orderData = transformWebhookOrder(shopifyProduct);
-
-    for (const order of orderData) {
-      await OrderProductCount.findOneAndUpdate(
-        {
-          order_id: order.order_id,
-          product_id: order.product_id
-        },
-        order,
-        {
-          upsert: true,
-          new: true,
-          runValidators: true
-        }
-      )
-    }
-    console.log(`Successfully updated order`);
-    return res.status(200).json({ success: true });
-
-  } catch (error) {
-    console.error('Webhook Error:', error);
-    res.status(500).json({ error: 'Failed to process webhook' });
-  }
-}
-=======
-export const handleOrderUpdate = async (req, res) => {
-    try {
-        const orderData = req.body;
-        
-        // Extract line items from the order
-        const lineItems = orderData.line_items || [];
-        
-        // Process each line item
-        for (const item of lineItems) {
-            // Check if order already exists
-            const existingOrder = await Order.findOne({
-                order_id: orderData.id,
-                product_id: item.product_id.toString()
-            });
-
-            if (existingOrder) {
-                // Update existing order
-                existingOrder.quantity = item.quantity;
-                existingOrder.orderNumber = orderData.order_number;
-                existingOrder.updatedAt = new Date();
-                await existingOrder.save();
-            } else {
-                // Create new order
-                const order = new Order({
-                    product_id: item.product_id.toString(),
-                    order_id: orderData.id,
-                    orderNumber: orderData.order_number,
-                    quantity: item.quantity
-                });
-                
-                await order.save();
-            }
-        }
-
-        res.status(200).json({ message: 'Order data processed successfully' });
-    } catch (error) {
-        console.error('Error processing order update:', error);
-        res.status(500).json({ error: 'Error processing order update' });
-    }
-}; 
->>>>>>> efbf0c30
+}; 