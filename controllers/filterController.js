import Product from '../models/Product.js';
import Order from '../models/Order.js';
import { queryPatternTracker } from '../models/Product.js';
import AdvancedCache from '../utils/AdvancedCache.js';
import { buildSharedQuery } from './productController.js';

/**
 * Cache Configuration
 * 
 * filterCache: Stores computed filter results
 * - Capacity: 2000 entries
 * - TTL: 5 days
 * - Cleanup: Every 5 minutes
 */
const filterCache = new AdvancedCache({
  maxSize: 2000,
  timeout: 5 * 24 * 60 * 60 * 1000, // 5 days
  cleanupInterval: 5 * 60 * 1000 // 5 minutes
});

// Helper function to generate a consistent cache key for filters
const generateFilterCacheKey = (filters) => {
  // Sort the filter keys to ensure consistent ordering
  const sortedFilters = {};
  Object.keys(filters).sort().forEach(key => {
    // Convert arrays to sorted strings
    if (Array.isArray(filters[key])) {
      sortedFilters[key] = filters[key].sort().join(',');
    } else {
      sortedFilters[key] = filters[key];
    }
  });
  return `filters:${JSON.stringify(sortedFilters)}`;
};

/**
 * Normalizes a string value for consistent comparison
 * Converts to lowercase, trims, and removes extra spaces
 */
const normalizeValue = (value) => {
  if (!value) return '';
  
  // Handle special case for 'all-lehengas'
<<<<<<< HEAD
  // if (value === 'all-lehengas') {
  //   return "All Lehenga's";
  // }
=======
  if (value === 'all-lehengas') {
    return "all lehenga's";
  }
>>>>>>> 2e7bdde7
  
  // Standard normalization - always return a string
  const normalized = value
    .toString()
    .replaceAll('-', ' ')   
    .replace(/-/g, ' ')         // "all-lehengas" → "all lehengas"
    .replace(/'s$/i, '')        // remove trailing 's
    .replace(/s$/i, '')         // remove plural s
    .trim()
    .toLowerCase();

  return normalized;
};

/**
 * Creates a regex pattern for matching normalized values
 */
const createNormalizedRegex = (value) => {
  if (!value) return null;
  
  const normalized = normalizeValue(value);
  if (!normalized) return null;
  
  // Escape special regex characters
  const escapedValue = normalized.replace(/[.*+?^${}()|[\]\\]/g, '\\$&');
  return new RegExp(`^${escapedValue}`, 'i');
};

/**
 * Processes and sorts filter result items
 * Merges same values with different cases and combines their counts
 */
const processResults = (items) => {
  if (!Array.isArray(items)) return [];
  
  // First, normalize and merge counts for same values
  const mergedCounts = items.reduce((acc, item) => {
    if (!item._id) return acc;

    const normalizedKey = normalizeValue(item._id);
    if (!normalizedKey) return acc;

    // Keep track of the original casing that has the highest count
    if (!acc[normalizedKey] || acc[normalizedKey].count < item.count) {
      acc[normalizedKey] = {
        value: item._id, // Keep original casing of the most frequent occurrence
        count: (acc[normalizedKey]?.count || 0) + item.count
      };
    } else {
      acc[normalizedKey].count += item.count;
    }

    return acc;
  }, {});

  // Convert to array and sort
  return Object.values(mergedCounts)
    .filter(item => item.count > 0)
    .sort((a, b) => {
      // Sort by count first (descending)
      if (b.count !== a.count) {
        return b.count - a.count;
      }
      // Then alphabetically - ensure both values are strings
      const aValue = normalizeValue(a.value) || '';
      const bValue = normalizeValue(b.value) || '';
      return aValue.localeCompare(bValue);
    });
};

/**
 * Get available filter options based on current search results
 * Returns filter options with counts based on current query context
 * 
 * @param {Object} req - Express request object
 * @param {Object} res - Express response object
 */

// Optimized aggregation pipelines
const createFacetPipeline = (field, isAttribute = false) => {
  const path = isAttribute ? `attributes.${field}` : field;
  return [
    { $unwind: { path: `$${path}`, preserveNullAndEmptyArrays: false } },
    { $group: { _id: `$${path}`, count: { $sum: 1 } } },
    { $sort: { count: -1 } }
  ];
};

const createSimpleFacetPipeline = (field) => [
  { $match: { [field]: { $ne: null, $exists: true } } },
  { $group: { _id: `$${field}`, count: { $sum: 1 } } },
  { $sort: { count: -1 } }
];

async function getFilterFacets(query) {
  try {
    const facetStage = {
      categories: createFacetPipeline('categories'),
      collections: createFacetPipeline('collections'),
      colors: createFacetPipeline('color', true),
      sizes: createFacetPipeline('size', true),
      materials: createFacetPipeline('material', true),
      seasons: createFacetPipeline('season', true),
      genders: createFacetPipeline('gender', true),
      fabrics: createFacetPipeline('fabric', true),
      works: createFacetPipeline('work', true),
      productGroups: createSimpleFacetPipeline('productGroup'),
      productTypes: createSimpleFacetPipeline('productType'),
      brands: createSimpleFacetPipeline('brand'),
      priceRange: [{
        $group: {
          _id: null,
          minPrice: { $min: '$price' },
          maxPrice: { $max: '$price' }
        }
      }]
    };

    const result = await Product.aggregate([
      { $match: query },
      { $facet: facetStage }
    ]).option({ maxTimeMS: 60000, allowDiskUse: true });

    return result[0] || {};
  } catch (error) {
    console.error('Error in getFilterFacets:', error);
    throw error;
  }
}

// Utility functions
const getPriceRange = async (query) => {
  try {
    const stats = await Product.aggregate([
      { $match: query },
      { $group: { _id: null, minPrice: { $min: '$price' }, maxPrice: { $max: '$price' } } }
    ]);
    return stats[0] || { minPrice: 0, maxPrice: 1000 };
  } catch (error) {
    console.error('Error getting price range:', error);
    return { minPrice: 0, maxPrice: 1000 };
  }
};

const getBrandsWithSelection = async (baseQuery, bestSellerIds, selectedBrands) => {
  try {
    const matchStage = { ...baseQuery, isAvailable: true };
    if (bestSellerIds && bestSellerIds.length > 0) {
      matchStage.productId = { $in: bestSellerIds };
    }

    const brands = await Product.aggregate([
      { $match: matchStage },
      { $group: { _id: '$brand', count: { $sum: 1 } } },
      { $sort: { count: -1 } },
      { $match: { _id: { $ne: null, $exists: true } } }
    ]).option({ maxTimeMS: 15000, allowDiskUse: true });

    return brands.map(b => ({
      value: b._id,
      count: b.count,
      selected: selectedBrands.includes(b._id)
    }));
  } catch (error) {
    console.error('Error getting brands with selection:', error);
    return [];
  }
};

// Optimized best seller logic
const getBestSellerProducts = async (query) => {
  try {
    const products = await Product.find(query).lean();
    if (!products.length) return { products: [], productIds: [] };

    const productIds = products.map(p => p.productId);
    const salesData = await Order.aggregate([
      { $match: { product_id: { $in: productIds } } },
      { $group: { _id: '$product_id', totalSaleQty: { $sum: '$quantity' } } }
    ]);

    const salesMap = new Map(salesData.map(item => [item._id, item.totalSaleQty]));

    const sortedProducts = products
      .map(p => ({ ...p, totalSaleQty: salesMap.get(p.productId) || 0 }))
      .sort((a, b) => b.totalSaleQty - a.totalSaleQty);

    return {
      products: sortedProducts,
      productIds: sortedProducts.map(p => p.productId)
    };
  } catch (error) {
    console.error('Error getting best seller products:', error);
    return { products: [], productIds: [] };
  }
};

// Build response data
const buildResponseData = (result, filterParams, sort, currentResultCount, brandsWithSelection, priceStats) => ({
  success: true,
  data: {
    currentResultCount,
    appliedFilters: filterParams,
    sortApplied: sort,
    categories: processResults(result.categories || []),
    collections: processResults(result.collections || []),
    tags: filterParams.tags ? filterParams.tags.split(',').map(tag => ({
      value: tag.trim(),
      count: currentResultCount
    })) : [],
    attributes: {
      colors: processResults(result.colors || []),
      sizes: processResults(result.sizes || []),
      materials: processResults(result.materials || []),
      seasons: processResults(result.seasons || []),
      genders: processResults(result.genders || []),
      fabrics: processResults(result.fabrics || []),
      works: processResults(result.works || [])
    },
    productGroups: processResults(result.productGroups || []),
    productTypes: processResults(result.productTypes || []),
    brands: brandsWithSelection || [],
    priceRange: {
      min: Math.floor(priceStats.minPrice || 0),
      max: Math.ceil(priceStats.maxPrice || 1000),
      appliedMin: filterParams.minPrice ? parseFloat(filterParams.minPrice) : undefined,
      appliedMax: filterParams.maxPrice ? parseFloat(filterParams.maxPrice) : undefined
    }
  }
});

// Main controller - optimized
const getProductFilters = async (req, res) => {
  try {
    const { page, limit, sort, order, ...filterParams } = req.query;
    const cacheKey = generateFilterCacheKey({ ...filterParams, sort });

    // Check cache
    const cached = filterCache.get(cacheKey);
    if (cached && filterCache.isValid(cacheKey)) {
      return res.json(cached);
    }

    console.log('Cache miss - Building new response');
    const currentQuery = await buildSharedQuery(filterParams);
    queryPatternTracker.trackQuery(currentQuery);

    const selectedBrands = filterParams.brand ? filterParams.brand.split(',').map(b => b.trim()) : [];
    const baseQueryWithoutBrand = { ...currentQuery };
    delete baseQueryWithoutBrand.brand;

    let response;

    if (sort === 'best_seller') {
      const { products, productIds } = await getBestSellerProducts(currentQuery);

      if (!products.length) {
        response = buildResponseData(
          {}, // Empty result object
          filterParams, 
          sort, 
          0, 
          [], 
          { minPrice: 0, maxPrice: 1000 }
        );
      } else {
        const bestSellerQuery = { productId: { $in: productIds } };
        const [filterResults, priceStats, brandsWithSelection] = await Promise.all([
          getFilterFacets(bestSellerQuery),
          getPriceRange(bestSellerQuery),
          getBrandsWithSelection(baseQueryWithoutBrand, productIds, selectedBrands)
        ]);

        response = buildResponseData(
          filterResults, 
          filterParams, 
          sort, 
          productIds.length, 
          brandsWithSelection, 
          priceStats
        );
      }
    } else {
      const [currentResultCount, filterResults, priceStats, brandsWithSelection] = await Promise.all([
        Product.countDocuments(currentQuery),
        getFilterFacets(currentQuery),
        getPriceRange(currentQuery),
        getBrandsWithSelection(baseQueryWithoutBrand, null, selectedBrands)
      ]);

      response = buildResponseData(
        filterResults, 
        filterParams, 
        sort, 
        currentResultCount, 
        brandsWithSelection, 
        priceStats
      );
    }

    filterCache.set(cacheKey, response);
    return res.json(response);

  } catch (error) {
    console.error('Error fetching product filters:', error);
    res.status(500).json({
      success: false,
      error: 'Failed to fetch product filters',
      message: error.message
    });
  }
};

export default {
  getProductFilters
};<|MERGE_RESOLUTION|>--- conflicted
+++ resolved
@@ -41,15 +41,9 @@
   if (!value) return '';
   
   // Handle special case for 'all-lehengas'
-<<<<<<< HEAD
-  // if (value === 'all-lehengas') {
-  //   return "All Lehenga's";
-  // }
-=======
   if (value === 'all-lehengas') {
     return "all lehenga's";
   }
->>>>>>> 2e7bdde7
   
   // Standard normalization - always return a string
   const normalized = value
