import Product from '../models/Product.js';
import OrderProductCount from '../models/OrderProductCount.js';
import vectorService from '../services/vectorService.js';
import { queryPatternTracker } from '../models/Product.js';
import AdvancedCache from '../utils/AdvancedCache.js';
import Order from '../models/Order.js';
  

/**
 * Cache Configuration for Products
 * 
 * productCache: Stores product query results
 * - Capacity: 2000 entries
 * - TTL: 1 hour
 * - Cleanup: Every 10 minutes
 */
const productCache = new AdvancedCache({
  maxSize: 2000,
  timeout: 60 * 60 * 1000, // 1 hour
  cleanupInterval: 10 * 60 * 1000 // 10 minutes
});

/**
 * Creates case-insensitive regex patterns for filtering
 * @param {string|Array} values - Filter values to convert to patterns
 * @returns {Array} Array of RegExp objects for MongoDB queries
 */
const createCaseInsensitivePatterns = (values) => {
  if (typeof values === 'string') {
    values = values.split(',').map(v => v.trim());
  }
  const valueArray = Array.isArray(values) ? values : [values];
  return valueArray.map(value => new RegExp(`^${value}$`, 'i'));
};

/**
 * Shared query builder for both products and filters
 * 
 * Features:
 * - Handles text search with vector search fallback
 * - Supports multiple filter types
 * - Case-insensitive matching
 * - Price range filtering
 * 
 * Supported Filters:
 * - Full-text search
 * - Categories and collections
 * - Product attributes (color, size, etc.)
 * - Price ranges
 * - Brand and type information
 * 
 * @param {Object} queryParams - Query parameters from request
 * @returns {Object} MongoDB query object
 */
export const buildSharedQuery = async (queryParams) => {
  const {
    search = '',
    category,
    tags,
    color,
    size,
    material,
    season,
    minPrice,
    maxPrice,
    gender,
    productGroup,
    productType,
    brand,
    fabric,
    work,
    collections,
    style
  } = queryParams;

  // Base query - always include available products
  const query = {
    isAvailable: true
  };

  // Handle search
  if (search && search.length >= 3) {
    try {
      const queryEmbedding = await vectorService.generateQueryEmbedding(search);
      const similarProducts = await vectorService.searchSimilarProducts(queryEmbedding, {
        limit: parseInt(queryParams.limit || 20),
        minScore: 0.6
      });
      
      if (similarProducts.length > 0) {
        query._id = { $in: similarProducts.map(p => p.productId) };
      } else {
        query.$or = [
          { name: { $regex: search, $options: 'i' } },
          { description: { $regex: search, $options: 'i' } },
          { 'tags': { $regex: search, $options: 'i' } }
        ];
      }
    } catch (error) {
      console.error('Vector search failed, falling back to text search:', error);
      query.$or = [
        { name: { $regex: search, $options: 'i' } },
        { description: { $regex: search, $options: 'i' } },
        { 'tags': { $regex: search, $options: 'i' } }
      ];
    }
  } else if (search) {
    query.$or = [
      { name: { $regex: search, $options: 'i' } },
      { description: { $regex: search, $options: 'i' } },
      { 'tags': { $regex: search, $options: 'i' } }
    ];
  }

  // Apply common filters
  if (category) {
    query.categories = { $in: createCaseInsensitivePatterns(category) };
  }

  if (collections && collections.toLowerCase() !== 'products' && collections.toLowerCase() !== 'all') {
    const collectionArray = collections.replaceAll('-', ' ').split(',').map(c => c.trim());
    query.collections = {
      $in: createCaseInsensitivePatterns(collectionArray)
    };
  }

  if (tags) {
    query.tags = { $in: createCaseInsensitivePatterns(tags) };
  }

  if (color) {
    query['attributes.color'] = { $in: createCaseInsensitivePatterns(color) };
  }

  if (size) {
    query['attributes.size'] = { $in: createCaseInsensitivePatterns(size) };
  }

  if (material) {
    query['attributes.material'] = { $in: createCaseInsensitivePatterns(material) };
  }

  if (season) {
    query['attributes.season'] = { $in: createCaseInsensitivePatterns(season) };
  }

  if (gender) {
    query['attributes.gender'] = { $in: createCaseInsensitivePatterns(gender) };
  }

  if (productGroup) {
    query.productGroup = { $in: createCaseInsensitivePatterns(productGroup) };
  }

  if (productType) {
    query.productType = { $in: createCaseInsensitivePatterns(productType) };
  }

  if (brand) {
    query.brand = { $in: createCaseInsensitivePatterns(brand) };
  }

  if (fabric) {
    query['attributes.fabric'] = { $in: createCaseInsensitivePatterns(fabric) };
  }

  if (work) {
    query['attributes.work'] = { $in: createCaseInsensitivePatterns(work) };
  }

  if (style) {
    query['attributes.style'] = { $in: createCaseInsensitivePatterns(style) };
  }

  // Price range filter
  if (minPrice || maxPrice) {
    query.price = {};
    if (minPrice) query.price.$gte = parseFloat(minPrice);
    if (maxPrice) query.price.$lte = parseFloat(maxPrice);
  }

  return query;
};

// Helper function to generate a consistent cache key for products
const generateProductCacheKey = (filters) => {
  // Sort the filter keys to ensure consistent ordering
  const sortedFilters = {};
  Object.keys(filters).sort().forEach(key => {
    // Convert arrays to sorted strings
    if (Array.isArray(filters[key])) {
      sortedFilters[key] = filters[key].sort().join(',');
    } else {
      sortedFilters[key] = filters[key];
    }
  });
  return `products:${JSON.stringify(sortedFilters)}`;
};

/**
 * Get products with filtering, sorting, and pagination
 * 
 * Features:
 * - Advanced filtering with shared query builder
 * - Smart caching system
 * - Flexible sorting options
 * - Pagination support
 * 
 * Sorting Options:
 * - featured: By featured status
 * - best_selling: By sales count
 * - alphabetical: By name (asc/desc)
 * - price: By price (asc/desc)
 * - date: By creation date (old/new)
 * 
 * Response includes:
 * - Filtered products array
 * - Pagination details
 * - Total count
 * - Applied filters
 * 
 * @param {Object} req - Express request object
 * @param {Object} res - Express response object
 */
const getProducts = async (req, res) => {
  try {
    const { page = 1, limit = 20, sort = 'createdAt', order = 'desc', bypassCache = false, ...filters } = req.query;
    
    // Include pagination and sorting in cache key
    const cacheFilters = {
      ...filters,
      page: parseInt(page),
      limit: parseInt(limit),
      sort,
      order
    };

    // Generate a specific cache key for products
    const baseKey = generateProductCacheKey(cacheFilters);

    // Try to get from cache only if not bypassing
    if (!bypassCache) {
      const cachedResult = productCache.get(baseKey);
      if (cachedResult && productCache.isValid(baseKey)) {
        console.log('Cache hit for products');
        return res.json(cachedResult);
      }
    }

    console.log('Cache miss or bypassed - fetching from database');

    const query = await buildSharedQuery(filters);
    
    // Calculate pagination
    const pageNum = parseInt(page);
    const limitNum = parseInt(limit);
    const skip = (pageNum - 1) * limitNum;

    // Determine sort order
    let sortOptions = {};
    switch (sort) {
      case 'featured':
        sortOptions = { featured: -1 };
        break;
      case 'best_seller':
        // Get product sales data for bestseller sorting
        const productSales = await Order.aggregate([
          {
            $group: {
              _id: '$product_id',
              totalQuantity: { $sum: '$quantity' },
              orderCount: { $sum: 1 }
            }
          },
          {
            $sort: { totalQuantity: -1 }
          }
        ]);

        // Create a map of product_id to sales rank
        const salesRankMap = new Map(
          productSales.map((item, index) => [item._id, index + 1])
        );

        // Get products with their sales rank
        const products = await Product.find(query)
          .skip(skip)
          .limit(limitNum)
          .lean();

        // Add sales rank to products
        const productsWithRank = products.map(product => {
          const salesData = productSales.find(s => s._id === product.productId);
          const salesRank = salesRankMap.get(product.productId) || 0;
          return {
            ...product,
            salesRank,
            totalSales: salesData?.totalQuantity || 0,
            orderCount: salesData?.orderCount || 0
          };
        });

        // Sort products by sales rank
        productsWithRank.sort((a, b) => {
          if (a.salesRank === 0 && b.salesRank === 0) return 0;
          if (a.salesRank === 0) return 1;
          if (b.salesRank === 0) return -1;
          return a.salesRank - b.salesRank;
        });

        const total = await Product.countDocuments(query);

        const response = {
          success: true,
          data: {
            products: productsWithRank.map(product => ({
              ...product,
              productUrl: product.productUrl
            })),
            pagination: {
              total,
              page: pageNum,
              limit: limitNum,
              pages: Math.ceil(total / limitNum)
            },
            filters: req.query,
            totalAvailableProducts: total
          }
        };

        // Store in cache only if not bypassing
        if (!bypassCache) {
          productCache.set(baseKey, response);
        }
        
        return res.json(response);
      case 'alphabetical_asc':
        sortOptions = { name: 1 };
        break;
      case 'alphabetical_desc':
        sortOptions = { name: -1 };
        break;
      case 'price_asc':
        sortOptions = { price: 1 };
        break;
      case 'price_desc':
        sortOptions = { price: -1 };
        break;
      case 'date_old_to_new':
        sortOptions = { createdAt: 1 };
        break;
      case 'date_new_to_old':
        sortOptions = { createdAt: -1 };
        break;
      case 'best_seller':
        const orderedProductIds = await getOrdereWiseProducts(query);
        query.productId = { $in: orderedProductIds };
        break;
      default:
       sortOptions = { createdAt: -1 };
    }
    const [products, total] = await Promise.all([Product.find(query).sort(sortOptions).skip(skip).limit(limitNum).lean(), Product.countDocuments(query)])
  
    const response = {
      success: true,
      data: {
        products: products.map(product => ({
          ...product,
          productUrl: product.productUrl
        })),
        pagination: {
          total,
          page: pageNum,
          limit: limitNum,
          pages: Math.ceil(total / limitNum)
        },
        filters: req.query,
        totalAvailableProducts: total
      }
    };

<<<<<<< HEAD
    // Store in cache
    productCache.set(baseKey, response);
=======
    // Store in cache only if not bypassing
    if (!bypassCache) {
      productCache.set(baseKey, response);
    }
    
>>>>>>> efbf0c30
    res.json(response);

  } catch (error) {
    console.error('Error fetching products:', error);
    res.status(500).json({ 
      success: false,
      error: 'Failed to fetch products',
      message: error.message
    });
  }
};

<<<<<<< HEAD
const getOrdereWiseProducts = async (query) => {
  try {

    const currentDate = new Date();
    let startOfPeriod = new Date(currentDate.getFullYear(), currentDate.getMonth(), 1);
    let endOfPeriod = new Date(currentDate.getFullYear(), currentDate.getMonth() + 1, 0, 23, 59, 59);

    const matchStage = {
      createdAt: {
        $gte: startOfPeriod,
        $lte: endOfPeriod
      }
    };
    // Get most ordered products
    const mostOrderedProducts = await OrderProductCount.aggregate([
      { $match: matchStage },
      {
        $group: {
          _id: '$product_id',
          totalOrders: { $sum: '$quantity' }
        }
      },
      {
        $sort: { totalOrders: -1 }
      }
    ]).then(results => results.map(p => p._id));

    return mostOrderedProducts;
  } catch (error) {
    return {
      success: false,
      message: error.message,
      data: []
    };
  }
}

=======
export const getProductSalesStats = async (req, res) => {
    try {
        const { limit = 20, page = 1 } = req.query;
        const skip = (page - 1) * limit;

        // Aggregate orders to get sales statistics
        const salesStats = await Order.aggregate([
            {
                $group: {
                    _id: '$product_id',
                    totalSale: { $sum: '$quantity' }
                }
            },
            {
                $sort: { totalSale: -1 }
            },
            {
                $skip: skip
            },
            {
                $limit: parseInt(limit)
            },
            {
                $project: {
                    _id: 0,
                    productId: '$_id',
                    totalSale: 1
                }
            }
        ]);

        // Get total count for pagination
        const totalProducts = await Order.aggregate([
            {
                $group: {
                    _id: '$product_id'
                }
            },
            {
                $count: 'total'
            }
        ]);

        const total = totalProducts[0]?.total || 0;

        res.json({
            success: true,
            data: {
                salesStats,
                pagination: {
                    total,
                    page: parseInt(page),
                    limit: parseInt(limit),
                    pages: Math.ceil(total / limit)
                }
            }
        });

    } catch (error) {
        console.error('Error fetching product sales stats:', error);
        res.status(500).json({ 
            success: false,
            error: 'Failed to fetch product sales statistics',
            message: error.message
        });
    }
};
>>>>>>> efbf0c30

export default {
  getProducts,
  getProductSalesStats
};<|MERGE_RESOLUTION|>--- conflicted
+++ resolved
@@ -379,16 +379,11 @@
       }
     };
 
-<<<<<<< HEAD
-    // Store in cache
-    productCache.set(baseKey, response);
-=======
     // Store in cache only if not bypassing
     if (!bypassCache) {
       productCache.set(baseKey, response);
     }
     
->>>>>>> efbf0c30
     res.json(response);
 
   } catch (error) {
@@ -401,45 +396,6 @@
   }
 };
 
-<<<<<<< HEAD
-const getOrdereWiseProducts = async (query) => {
-  try {
-
-    const currentDate = new Date();
-    let startOfPeriod = new Date(currentDate.getFullYear(), currentDate.getMonth(), 1);
-    let endOfPeriod = new Date(currentDate.getFullYear(), currentDate.getMonth() + 1, 0, 23, 59, 59);
-
-    const matchStage = {
-      createdAt: {
-        $gte: startOfPeriod,
-        $lte: endOfPeriod
-      }
-    };
-    // Get most ordered products
-    const mostOrderedProducts = await OrderProductCount.aggregate([
-      { $match: matchStage },
-      {
-        $group: {
-          _id: '$product_id',
-          totalOrders: { $sum: '$quantity' }
-        }
-      },
-      {
-        $sort: { totalOrders: -1 }
-      }
-    ]).then(results => results.map(p => p._id));
-
-    return mostOrderedProducts;
-  } catch (error) {
-    return {
-      success: false,
-      message: error.message,
-      data: []
-    };
-  }
-}
-
-=======
 export const getProductSalesStats = async (req, res) => {
     try {
         const { limit = 20, page = 1 } = req.query;
@@ -507,7 +463,6 @@
         });
     }
 };
->>>>>>> efbf0c30
 
 export default {
   getProducts,
